--- conflicted
+++ resolved
@@ -7,13 +7,8 @@
             (metabase.models [hydrate :refer [hydrate]]
                              [card :refer [Card]]
                              [common :as common]
-<<<<<<< HEAD
-                             [dashboard :refer [Dashboard]]
+                             [dashboard :refer [Dashboard], :as dashboard]
                              [dashboard-card :refer [DashboardCard create-dashboard-card! update-dashboard-card! delete-dashboard-card!]])
-=======
-                             [dashboard :refer [Dashboard], :as dashboard]
-                             [dashboard-card :refer [DashboardCard create-dashboard-card update-dashboard-card delete-dashboard-card]])
->>>>>>> 6161e125
             [metabase.models.revision :as revision]))
 
 (defendpoint GET "/"
