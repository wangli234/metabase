import React from "react";

import { t, jt } from "c-3po";

import Button from "metabase/components/Button";
import Icon from "metabase/components/Icon";
import Select, { Option } from "metabase/components/Select";
import Radio from "metabase/components/Radio";
import Toggle from "metabase/components/Toggle";
import ColorPicker from "metabase/components/ColorPicker";
<<<<<<< HEAD

import ColorRangePicker, {
  ColorRangePreview,
} from "metabase/components/ColorRangePicker";
=======
import PopoverWithTrigger from "metabase/components/PopoverWithTrigger";
import NumericInput from "metabase/components/NumericInput";
>>>>>>> bad228dd

import { SortableContainer, SortableElement } from "react-sortable-hoc";

import MetabaseAnalytics from "metabase/lib/analytics";
import { isNumeric, isString } from "metabase/lib/schema_metadata";

import _ from "underscore";
import cx from "classnames";

const NUMBER_OPERATOR_NAMES = {
  "<": t`is less than`,
  ">": t`is greater than`,
  "<=": t`is less than or equal to`,
  ">=": t`is greater than or equal to`,
  "=": t`is equal to`,
  "!=": t`is not equal to`,
  "is-null": t`is null`,
  "not-null": t`is not null`,
};

const STRING_OPERATOR_NAMES = {
  "=": t`is equal to`,
  "!=": t`is not equal to`,
  "is-null": t`is null`,
  "not-null": t`is not null`,
  contains: t`contains`,
  "does-not-contain": t`does not contain`,
  "starts-with": t`starts with`,
  "ends-with": t`ends with`,
};

const ALL_OPERATOR_NAMES = {
  ...NUMBER_OPERATOR_NAMES,
  ...STRING_OPERATOR_NAMES,
};

import colors, { desaturated } from "metabase/lib/colors";

const COLORS = Object.values(desaturated);
const COLOR_RANGES = [].concat(
  ...COLORS.map(color => [["white", color], [color, "white"]]),
  [
    [colors.error, "white", colors.success],
    [colors.success, "white", colors.error],
    [colors.error, colors.warning, colors.success],
    [colors.success, colors.warning, colors.error],
  ],
);

const DEFAULTS_BY_TYPE = {
  single: {
    columns: [],
    type: "single",
    operator: "=",
    value: "",
    color: COLORS[0],
    highlight_row: false,
  },
  range: {
    columns: [],
    type: "range",
    colors: COLOR_RANGES[0],
    min_type: null,
    max_type: null,
    min_value: 0,
    max_value: 100,
  },
};

// predicate for columns that can be formatted
export const isFormattable = field => isNumeric(field) || isString(field);

const INPUT_CLASSNAME = "AdminSelect input mt1 full";

export default class ChartSettingsTableFormatting extends React.Component {
  state = {
    editingRule: null,
    editingRuleIsNew: null,
  };
  render() {
    const { value, onChange, cols } = this.props;
    const { editingRule, editingRuleIsNew } = this.state;
    if (editingRule !== null && value[editingRule]) {
      return (
        <RuleEditor
          rule={value[editingRule]}
          cols={cols}
          isNew={editingRuleIsNew}
          onChange={rule =>
            onChange([
              ...value.slice(0, editingRule),
              rule,
              ...value.slice(editingRule + 1),
            ])
          }
          onRemove={() => {
            onChange([
              ...value.slice(0, editingRule),
              ...value.slice(editingRule + 1),
            ]);
            this.setState({ editingRule: null, editingRuleIsNew: null });
          }}
          onDone={() => {
            this.setState({ editingRule: null, editingRuleIsNew: null });
          }}
        />
      );
    } else {
      return (
        <RuleListing
          rules={value}
          cols={cols}
          onEdit={index => {
            this.setState({ editingRule: index, editingRuleIsNew: false });
          }}
          onAdd={() => {
            onChange([
              {
                ...DEFAULTS_BY_TYPE["single"],
                // if there's a single column use that by default
                columns: cols.length === 1 ? [cols[0].name] : [],
              },
              ...value,
            ]);
            this.setState({ editingRule: 0, editingRuleIsNew: true });
          }}
          onRemove={index => {
            onChange([...value.slice(0, index), ...value.slice(index + 1)]);
            MetabaseAnalytics.trackEvent(
              "Chart Settings",
              "Table Formatting",
              "Remove Rule",
            );
          }}
          onMove={(from, to) => {
            const newValue = [...value];
            newValue.splice(to, 0, newValue.splice(from, 1)[0]);
            onChange(newValue);
            MetabaseAnalytics.trackEvent(
              "Chart Settings",
              "Table Formatting",
              "Move Rule",
            );
          }}
        />
      );
    }
  }
}

const SortableRuleItem = SortableElement(({ rule, cols, onEdit, onRemove }) => (
  <RulePreview rule={rule} cols={cols} onClick={onEdit} onRemove={onRemove} />
));

const SortableRuleList = SortableContainer(
  ({ rules, cols, onEdit, onRemove }) => {
    return (
      <div>
        {rules.map((rule, index) => (
          <SortableRuleItem
            key={`item-${index}`}
            index={index}
            rule={rule}
            cols={cols}
            onEdit={() => onEdit(index)}
            onRemove={() => onRemove(index)}
          />
        ))}
      </div>
    );
  },
);

const RuleListing = ({ rules, cols, onEdit, onAdd, onRemove, onMove }) => (
  <div>
    <h3>{t`Conditional formatting`}</h3>
    <div className="mt2">
      {t`You can add rules to make the cells in this table change color if
    they meet certain conditions.`}
    </div>
    <div className="mt2">
      <Button
        borderless
        icon="add"
        onClick={onAdd}
        data-metabase-event={`Chart Settings;Table Formatting;Add Rule`}
      >
        {t`Add a rule`}
      </Button>
    </div>
    {rules.length > 0 ? (
      <div className="mt2">
        <h3>{t`Rules will be applied in this order`}</h3>
        <div className="mt2">{t`Click and drag to reorder.`}</div>
        <SortableRuleList
          rules={rules}
          cols={cols}
          onEdit={onEdit}
          onRemove={onRemove}
          onSortEnd={({ oldIndex, newIndex }) => onMove(oldIndex, newIndex)}
          distance={10}
          helperClass="z5"
        />
      </div>
    ) : null}
  </div>
);

const RulePreview = ({ rule, cols, onClick, onRemove }) => (
  <div
    className="my2 bordered rounded shadowed cursor-pointer overflow-hidden bg-white"
    onClick={onClick}
  >
    <div className="p1 border-bottom relative bg-light">
      <div className="px1 flex align-center relative">
        <span className="h4 flex-full text-dark">
          {rule.columns.length > 0 ? (
            rule.columns
              .map(
                name =>
                  (_.findWhere(cols, { name }) || {}).display_name || name,
              )
              .join(", ")
          ) : (
            <span
              style={{ fontStyle: "oblique" }}
            >{t`No columns selected`}</span>
          )}
        </span>
        <Icon
          name="close"
          className="cursor-pointer text-light text-medium-hover"
          onClick={e => {
            e.stopPropagation();
            onRemove();
          }}
        />
      </div>
    </div>
    <div className="p2 flex align-center">
      <RuleBackground
        rule={rule}
        className={cx("mr2 flex-no-shrink rounded overflow-hidden", {
          bordered: rule.type === "range",
        })}
        style={{ width: 40, height: 40 }}
      />
      <RuleDescription rule={rule} />
    </div>
  </div>
);

const RuleBackground = ({ rule, className, style }) =>
  rule.type === "range" ? (
    <ColorRangePreview
      colors={rule.colors}
      className={className}
      style={style}
    />
  ) : rule.type === "single" ? (
    <SinglePreview color={rule.color} className={className} style={style} />
  ) : null;

const SinglePreview = ({ color, className, style, ...props }) => (
  <div
    className={className}
    style={{ ...style, background: color }}
    {...props}
  />
);

const RuleDescription = ({ rule }) => (
  <span>
    {rule.type === "range"
      ? t`Cells in this column will be tinted based on their values.`
      : rule.type === "single"
        ? jt`When a cell in these columns ${(
            <span className="text-bold">
              {ALL_OPERATOR_NAMES[rule.operator]} {rule.value}
            </span>
          )} it will be tinted this color.`
        : null}
  </span>
);

<<<<<<< HEAD
const RuleEditor = ({ rule, cols, isNew, onChange, onDone, onRemove }) => (
  <div>
    <h3 className="mb1">{t`Which columns should be affected?`}</h3>
    <Select
      value={rule.columns}
      onChange={e => onChange({ ...rule, columns: e.target.value })}
      isInitiallyOpen={rule.columns.length === 0}
      placeholder="Choose a column"
      multiple
    >
      {cols.map(col => <Option value={col.name}>{col.display_name}</Option>)}
    </Select>
    <h3 className="mt3 mb1">{t`Formatting style`}</h3>
    <Radio
      value={rule.type}
      options={[
        { name: t`Single color`, value: "single" },
        { name: t`Color range`, value: "range" },
      ]}
      onChange={type => onChange({ ...DEFAULTS_BY_TYPE[type], ...rule, type })}
      vertical
    />
    {rule.type === "single" ? (
      <div>
        <h3 className="mt3 mb1">{t`When a cell in this column is…`}</h3>
        <Select
          value={rule.operator}
          onChange={e => onChange({ ...rule, operator: e.target.value })}
        >
          {Object.entries(OPERATOR_NAMES).map(([operator, operatorName]) => (
            <Option value={operator}>{capitalize(operatorName)}</Option>
          ))}
        </Select>
        <NumericInput
          value={rule.value}
          onChange={value => onChange({ ...rule, value })}
        />
        <h3 className="mt3 mb1">{t`…turn its background this color:`}</h3>
        <ColorPicker
          value={rule.color}
          colors={COLORS}
          onChange={color => onChange({ ...rule, color })}
        />
        <h3 className="mt3 mb1">{t`Highlight the whole row`}</h3>
        <Toggle
          value={rule.highlight_row}
          onChange={highlight_row => onChange({ ...rule, highlight_row })}
        />
      </div>
    ) : rule.type === "range" ? (
      <div>
        <h3 className="mt3 mb1">{t`Colors`}</h3>
        <ColorRangePicker
          value={rule.colors}
          onChange={colors => {
            MetabaseAnalytics.trackEvent(
              "Chart Settings",
              "Table Formatting",
              "Select Range  Colors",
              colors,
            );
            onChange({ ...rule, colors });
          }}
          ranges={COLOR_RANGES}
        />
        <h3 className="mt3 mb1">{t`Start the range at`}</h3>
        <Radio
          value={rule.min_type}
          onChange={min_type => onChange({ ...rule, min_type })}
          options={(rule.columns.length <= 1
            ? [{ name: t`Smallest value in this column`, value: null }]
            : [
                { name: t`Smallest value in each column`, value: null },
                {
                  name: t`Smallest value in all of these columns`,
                  value: "all",
                },
              ]
          ).concat([{ name: t`Custom value`, value: "custom" }])}
          vertical
        />
        {rule.min_type === "custom" && (
          <NumericInput
            value={rule.min_value}
            onChange={min_value => onChange({ ...rule, min_value })}
=======
const RuleEditor = ({ rule, cols, isNew, onChange, onDone, onRemove }) => {
  const selectedColumns = rule.columns.map(name => _.findWhere(cols, { name }));
  const isStringRule =
    selectedColumns.length > 0 && _.all(selectedColumns, isString);
  const isNumericRule =
    selectedColumns.length > 0 && _.all(selectedColumns, isNumeric);

  const hasOperand =
    rule.operator !== "is-null" && rule.operator !== "not-null";

  return (
    <div>
      <h3 className="mb1">{t`Which columns should be affected?`}</h3>
      <Select
        value={rule.columns}
        onChange={e => onChange({ ...rule, columns: e.target.value })}
        isInitiallyOpen={rule.columns.length === 0}
        placeholder="Choose a column"
        multiple
      >
        {cols.map(col => (
          <Option
            value={col.name}
            disabled={
              (isStringRule && !isString(col)) ||
              (isNumericRule && !isNumeric(col))
            }
          >
            {col.display_name}
          </Option>
        ))}
      </Select>
      {isNumericRule && (
        <div>
          <h3 className="mt3 mb1">{t`Formatting style`}</h3>
          <Radio
            value={rule.type}
            options={[
              { name: t`Single color`, value: "single" },
              { name: t`Color range`, value: "range" },
            ]}
            onChange={type =>
              onChange({ ...DEFAULTS_BY_TYPE[type], ...rule, type })
            }
            vertical
>>>>>>> bad228dd
          />
        </div>
      )}
      {rule.type === "single" ? (
        <div>
          <h3 className="mt3 mb1">{t`When a cell in this column…`}</h3>
          <Select
            value={rule.operator}
            onChange={e => onChange({ ...rule, operator: e.target.value })}
          >
            {Object.entries(
              isNumericRule ? NUMBER_OPERATOR_NAMES : STRING_OPERATOR_NAMES,
            ).map(([operator, operatorName]) => (
              <Option value={operator}>{operatorName}</Option>
            ))}
          </Select>
          {hasOperand && isNumericRule ? (
            <NumericInput
              className={INPUT_CLASSNAME}
              type="number"
              value={rule.value}
              onChange={value => onChange({ ...rule, value })}
            />
          ) : hasOperand ? (
            <input
              className={INPUT_CLASSNAME}
              value={rule.value}
              onChange={e => onChange({ ...rule, value: e.target.value })}
            />
          ) : null}
          <h3 className="mt3 mb1">{t`…turn its background this color:`}</h3>
          <ColorPicker
            value={rule.color}
            colors={COLORS}
            onChange={color => onChange({ ...rule, color })}
          />
          <h3 className="mt3 mb1">{t`Highlight the whole row`}</h3>
          <Toggle
            value={rule.highlight_row}
            onChange={highlight_row => onChange({ ...rule, highlight_row })}
          />
        </div>
      ) : rule.type === "range" ? (
        <div>
          <h3 className="mt3 mb1">{t`Colors`}</h3>
          <ColorRangePicker
            colors={rule.colors}
            onChange={colors => onChange({ ...rule, colors })}
          />
          <h3 className="mt3 mb1">{t`Start the range at`}</h3>
          <Radio
            value={rule.min_type}
            onChange={min_type => onChange({ ...rule, min_type })}
            options={(rule.columns.length <= 1
              ? [{ name: t`Smallest value in this column`, value: null }]
              : [
                  { name: t`Smallest value in each column`, value: null },
                  {
                    name: t`Smallest value in all of these columns`,
                    value: "all",
                  },
                ]
            ).concat([{ name: t`Custom value`, value: "custom" }])}
            vertical
          />
          {rule.min_type === "custom" && (
            <NumericInput
              className={INPUT_CLASSNAME}
              type="number"
              value={rule.min_value}
              onChange={min_value => onChange({ ...rule, min_value })}
            />
          )}
          <h3 className="mt3 mb1">{t`End the range at`}</h3>
          <Radio
            value={rule.max_type}
            onChange={max_type => onChange({ ...rule, max_type })}
            options={(rule.columns.length <= 1
              ? [{ name: t`Largest value in this column`, value: null }]
              : [
                  { name: t`Largest value in each column`, value: null },
                  {
                    name: t`Largest value in all of these columns`,
                    value: "all",
                  },
                ]
            ).concat([{ name: t`Custom value`, value: "custom" }])}
            vertical
          />
          {rule.max_type === "custom" && (
            <NumericInput
              className={INPUT_CLASSNAME}
              type="number"
              value={rule.max_value}
              onChange={max_value => onChange({ ...rule, max_value })}
            />
          )}
        </div>
      ) : null}
      <div className="mt4">
        {rule.columns.length === 0 ? (
          <Button
            primary
            onClick={onRemove}
            data-metabase-event={`Chart Settings;Table Formatting;`}
          >
            {isNew ? t`Cancel` : t`Delete`}
          </Button>
        ) : (
          <Button
            primary
            onClick={onDone}
            data-metabase-event={`Chart Setttings;Table Formatting;${
              isNew ? "Add Rule" : "Update Rule"
            };Rule Type ${rule.type} Color`}
          >
            {isNew ? t`Add rule` : t`Update rule`}
          </Button>
        )}
      </div>
    </div>
  );
};

<<<<<<< HEAD
const NumericInput = ({ value, onChange }) => (
  <input
    className="AdminSelect input mt1 full"
    type="number"
    value={value}
    onChange={e => onChange(e.target.value)}
  />
=======
const ColorRangePicker = ({ colors, onChange, className, style }) => (
  <PopoverWithTrigger
    triggerElement={
      <RangePreview
        colors={colors}
        className={cx(className, "bordered rounded overflow-hidden")}
        style={{ height: 30, ...style }}
      />
    }
  >
    {({ onClose }) => (
      <div className="pt1 mr1 flex flex-wrap" style={{ width: 300 }}>
        {COLOR_RANGES.map(range => (
          <div className={"mb1 pl1"} style={{ flex: "1 1 50%" }}>
            <RangePreview
              colors={range}
              onClick={() => {
                onChange(range);
                MetabaseAnalytics.trackEvent(
                  "Chart Settings",
                  "Table Formatting",
                  "Select Range  Colors",
                  range,
                );
                onClose();
              }}
              className={cx("bordered rounded overflow-hidden cursor-pointer")}
              style={{ height: 30 }}
            />
          </div>
        ))}
      </div>
    )}
  </PopoverWithTrigger>
>>>>>>> bad228dd
);<|MERGE_RESOLUTION|>--- conflicted
+++ resolved
@@ -8,15 +8,11 @@
 import Radio from "metabase/components/Radio";
 import Toggle from "metabase/components/Toggle";
 import ColorPicker from "metabase/components/ColorPicker";
-<<<<<<< HEAD
 
 import ColorRangePicker, {
   ColorRangePreview,
 } from "metabase/components/ColorRangePicker";
-=======
-import PopoverWithTrigger from "metabase/components/PopoverWithTrigger";
 import NumericInput from "metabase/components/NumericInput";
->>>>>>> bad228dd
 
 import { SortableContainer, SortableElement } from "react-sortable-hoc";
 
@@ -302,93 +298,6 @@
   </span>
 );
 
-<<<<<<< HEAD
-const RuleEditor = ({ rule, cols, isNew, onChange, onDone, onRemove }) => (
-  <div>
-    <h3 className="mb1">{t`Which columns should be affected?`}</h3>
-    <Select
-      value={rule.columns}
-      onChange={e => onChange({ ...rule, columns: e.target.value })}
-      isInitiallyOpen={rule.columns.length === 0}
-      placeholder="Choose a column"
-      multiple
-    >
-      {cols.map(col => <Option value={col.name}>{col.display_name}</Option>)}
-    </Select>
-    <h3 className="mt3 mb1">{t`Formatting style`}</h3>
-    <Radio
-      value={rule.type}
-      options={[
-        { name: t`Single color`, value: "single" },
-        { name: t`Color range`, value: "range" },
-      ]}
-      onChange={type => onChange({ ...DEFAULTS_BY_TYPE[type], ...rule, type })}
-      vertical
-    />
-    {rule.type === "single" ? (
-      <div>
-        <h3 className="mt3 mb1">{t`When a cell in this column is…`}</h3>
-        <Select
-          value={rule.operator}
-          onChange={e => onChange({ ...rule, operator: e.target.value })}
-        >
-          {Object.entries(OPERATOR_NAMES).map(([operator, operatorName]) => (
-            <Option value={operator}>{capitalize(operatorName)}</Option>
-          ))}
-        </Select>
-        <NumericInput
-          value={rule.value}
-          onChange={value => onChange({ ...rule, value })}
-        />
-        <h3 className="mt3 mb1">{t`…turn its background this color:`}</h3>
-        <ColorPicker
-          value={rule.color}
-          colors={COLORS}
-          onChange={color => onChange({ ...rule, color })}
-        />
-        <h3 className="mt3 mb1">{t`Highlight the whole row`}</h3>
-        <Toggle
-          value={rule.highlight_row}
-          onChange={highlight_row => onChange({ ...rule, highlight_row })}
-        />
-      </div>
-    ) : rule.type === "range" ? (
-      <div>
-        <h3 className="mt3 mb1">{t`Colors`}</h3>
-        <ColorRangePicker
-          value={rule.colors}
-          onChange={colors => {
-            MetabaseAnalytics.trackEvent(
-              "Chart Settings",
-              "Table Formatting",
-              "Select Range  Colors",
-              colors,
-            );
-            onChange({ ...rule, colors });
-          }}
-          ranges={COLOR_RANGES}
-        />
-        <h3 className="mt3 mb1">{t`Start the range at`}</h3>
-        <Radio
-          value={rule.min_type}
-          onChange={min_type => onChange({ ...rule, min_type })}
-          options={(rule.columns.length <= 1
-            ? [{ name: t`Smallest value in this column`, value: null }]
-            : [
-                { name: t`Smallest value in each column`, value: null },
-                {
-                  name: t`Smallest value in all of these columns`,
-                  value: "all",
-                },
-              ]
-          ).concat([{ name: t`Custom value`, value: "custom" }])}
-          vertical
-        />
-        {rule.min_type === "custom" && (
-          <NumericInput
-            value={rule.min_value}
-            onChange={min_value => onChange({ ...rule, min_value })}
-=======
 const RuleEditor = ({ rule, cols, isNew, onChange, onDone, onRemove }) => {
   const selectedColumns = rule.columns.map(name => _.findWhere(cols, { name }));
   const isStringRule =
@@ -434,7 +343,6 @@
               onChange({ ...DEFAULTS_BY_TYPE[type], ...rule, type })
             }
             vertical
->>>>>>> bad228dd
           />
         </div>
       )}
@@ -482,7 +390,15 @@
           <h3 className="mt3 mb1">{t`Colors`}</h3>
           <ColorRangePicker
             colors={rule.colors}
-            onChange={colors => onChange({ ...rule, colors })}
+            onChange={colors => {
+              MetabaseAnalytics.trackEvent(
+                "Chart Settings",
+                "Table Formatting",
+                "Select Range  Colors",
+                colors,
+              );
+              onChange({ ...rule, colors });
+            }}
           />
           <h3 className="mt3 mb1">{t`Start the range at`}</h3>
           <Radio
@@ -557,50 +473,4 @@
       </div>
     </div>
   );
-};
-
-<<<<<<< HEAD
-const NumericInput = ({ value, onChange }) => (
-  <input
-    className="AdminSelect input mt1 full"
-    type="number"
-    value={value}
-    onChange={e => onChange(e.target.value)}
-  />
-=======
-const ColorRangePicker = ({ colors, onChange, className, style }) => (
-  <PopoverWithTrigger
-    triggerElement={
-      <RangePreview
-        colors={colors}
-        className={cx(className, "bordered rounded overflow-hidden")}
-        style={{ height: 30, ...style }}
-      />
-    }
-  >
-    {({ onClose }) => (
-      <div className="pt1 mr1 flex flex-wrap" style={{ width: 300 }}>
-        {COLOR_RANGES.map(range => (
-          <div className={"mb1 pl1"} style={{ flex: "1 1 50%" }}>
-            <RangePreview
-              colors={range}
-              onClick={() => {
-                onChange(range);
-                MetabaseAnalytics.trackEvent(
-                  "Chart Settings",
-                  "Table Formatting",
-                  "Select Range  Colors",
-                  range,
-                );
-                onClose();
-              }}
-              className={cx("bordered rounded overflow-hidden cursor-pointer")}
-              style={{ height: 30 }}
-            />
-          </div>
-        ))}
-      </div>
-    )}
-  </PopoverWithTrigger>
->>>>>>> bad228dd
-);+};